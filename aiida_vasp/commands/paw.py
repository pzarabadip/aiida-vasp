--- conflicted
+++ resolved
@@ -11,7 +11,7 @@
     """
     from aiida import load_dbenv, is_dbenv_loaded
     if not is_dbenv_loaded():
-        load_dbenv(*argc, **argv)
+        load_dbenv()
         return True
     return False
 
@@ -22,11 +22,7 @@
     """
 
     def __init__(self):
-<<<<<<< HEAD
-        '''setup and register subcommands'''
-=======
         """setup and register subcommands"""
->>>>>>> 15c33360
         from aiida_vasp.data.paw import PawData
 
         self.dataclass = PawData
@@ -38,12 +34,7 @@
         }
 
     def uploadfamily(self, *args):
-<<<<<<< HEAD
-        '''Upload a new PAW pseudopotential family.'''
-=======
         """Upload a new PAW pseudopotential family."""
-        from aiida import load_dbenv
->>>>>>> 15c33360
         import os.path
         import argparse as arp
 
@@ -74,13 +65,8 @@
 
         _try_load_dbenv()
         from aiida.orm import DataFactory
-<<<<<<< HEAD
-        Paw = DataFactory('vasp.paw')
-        files_found, files_uploaded = Paw.import_family(
-=======
         paw_cls = DataFactory('vasp.paw')
         files_found, files_uploaded = paw_cls.import_family(
->>>>>>> 15c33360
             folder,
             familyname=group_name,
             family_desc=group_description,
@@ -90,11 +76,7 @@
             files_found, files_uploaded)
 
     def listfamilies(self, *args):
-<<<<<<< HEAD
-=======
         """Subcommand to list AiiDA PAW families present in the DB"""
-        from aiida import load_dbenv
->>>>>>> 15c33360
         import argparse
 
         parser = argparse.ArgumentParser(
@@ -128,13 +110,8 @@
 
         _try_load_dbenv()
         from aiida.orm import DataFactory
-<<<<<<< HEAD
-        Paw = DataFactory('vasp.paw')
-        groups = Paw.get_paw_groups(
-=======
         paw_cls = DataFactory('vasp.paw')
         groups = paw_cls.get_paw_groups(
->>>>>>> 15c33360
             elements=list(params.element), symbols=list(params.symbol))
 
         if groups:
@@ -150,12 +127,8 @@
         else:
             print 'No PAW pseudopotential family found.'
 
-<<<<<<< HEAD
-    def _import_paw_parameters(self, parser):
-=======
     @staticmethod
     def _import_paw_parameters(parser):
->>>>>>> 15c33360
         parser.add_argument(
             '--psctr',
             nargs=1,
@@ -187,18 +160,11 @@
 
     # pylint: disable=too-many-locals
     def exportfamily(self, *args):
-<<<<<<< HEAD
-        '''Export a PAW potential family into a folder'''
-        from aiida.orm import DataFactory
-        from aiida.common.exceptions import NotExistent
-=======
         """Export a PAW potential family into a folder"""
->>>>>>> 15c33360
         import argparse
         import os
         from os.path import abspath, expanduser
 
-        from aiida import load_dbenv
         from aiida.orm import DataFactory
         from aiida.common.exceptions import NotExistent
 
@@ -221,13 +187,8 @@
         params = parser.parse_args(args)
         folder = abspath(expanduser(params.folder))
 
-<<<<<<< HEAD
         _try_load_dbenv()
-        Paw = DataFactory('vasp.paw')
-=======
-        load_dbenv()
         paw_cls = DataFactory('vasp.paw')
->>>>>>> 15c33360
         try:
             group = paw_cls.get_famgroup(params.family_name)
         except NotExistent:
@@ -235,11 +196,7 @@
                 'paw family {} not found'.format(params.family_name))
 
         #create folder
-<<<<<<< HEAD
-        potpaw = params.name and params.name[0] or os.path.join(
-=======
         potpaw = params.name[0] if params.name else os.path.join(
->>>>>>> 15c33360
             folder, 'potpaw_%s' % params.family_name)
         for paw in group.nodes:
             pawf = os.path.join(potpaw, paw.symbol)
