--- conflicted
+++ resolved
@@ -1,22 +1,13 @@
 """Common code for parsers"""
 from aiida.parsers.parser import Parser
 from aiida.common.datastructures import calc_states as cstat
-<<<<<<< HEAD
-
-# ~ from aiida.common.exceptions import InvalidOperation
-=======
->>>>>>> 15c33360
 
 
 class BaseParser(Parser):
     """
     Does common tasks all parsers carry out and provides
     convenience methods.
-<<<<<<< HEAD
-    '''
-=======
     """
->>>>>>> 15c33360
 
     def __init__(self, calc):
         self._new_nodes = {}
