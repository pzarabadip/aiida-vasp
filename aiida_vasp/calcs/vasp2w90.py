--- conflicted
+++ resolved
@@ -1,33 +1,20 @@
-<<<<<<< HEAD
-from base import Input
-from vasp import VaspCalculation
-=======
 # pylint: disable=abstract-method
 # explanation: pylint wrongly complains about (aiida) Node not implementing query
 """VASP2Wannier90 - Calculation"""
->>>>>>> 15c33360
 from aiida.orm import DataFactory
 from aiida.orm.data.base import List
 from aiida_wannier90.io import write_win
 
-<<<<<<< HEAD
+from aiida_vasp.calcs.base import Input
+from aiida_vasp.calcs.vasp import VaspCalculation
+
 
 class Vasp2w90Calculation(VaspCalculation):
-    '''General purpose Calculation for using vasp with the vasp2wannier90 interface.'''
-=======
-from aiida_vasp.calcs.base import Input
-from aiida_vasp.calcs.vasp5 import Vasp5Calculation
-
-
-class Vasp2w90Calculation(Vasp5Calculation):
-    '''General purpose Calculation for using vasp with the vasp2wannier90 interface.
-    Same data storage space concerns apply as with :py:class:`Vasp5Calculation`.'''
->>>>>>> 15c33360
+    """General purpose Calculation for using vasp with the vasp2wannier90 interface."""
 
     default_parser = 'vasp.vasp2w90'
     wannier_parameters = Input(
         types=['parameter'],
-<<<<<<< HEAD
         doc='parameter node: parameters for the wannier interface')
     wannier_projections = Input(
         types=['orbital', List],
@@ -41,25 +28,16 @@
         'lwave': False
     }
 
-    def write_win(self, inputdict, dst):
-        '''Write Wannier90 input file'''
+    @staticmethod
+    def write_win(inputdict, dst):
+        """Write Wannier90 input file"""
         write_win(
             filename=dst,
             parameters=inputdict.get('wannier90_parameters', {}),
             projections=inputdict.get('projections', None))
-=======
-        doc='parameter node: parameters for the ' + 'wannier interface')
 
-    def write_win(self, inputdict, dst):
-        '''convert dict to wannier input and write to file'''
-        if 'wannier_parameters' in inputdict:
-            super(Vasp2w90Calculation, self).write_win(inputdict, dst)
-
-    def new_wannier_parameters(self, **kwargs):
-        return DataFactory('parameter')(**kwargs)
->>>>>>> 15c33360
-
-    def new_wannier_parameters(self, **kwargs):
+    @staticmethod
+    def new_wannier_parameters(**kwargs):
         return DataFactory('parameter')(**kwargs)
 
     def write_additional(self, tempfolder, inputdict):
