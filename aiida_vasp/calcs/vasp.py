--- conflicted
+++ resolved
@@ -1,32 +1,28 @@
-<<<<<<< HEAD
+#encoding: utf-8
+# pylint: disable=abstract-method
+# explanation: pylint wrongly complains about (aiida) Node not implementing query
+"""VASP - Calculation: Generic run using pymatgen for file preparation"""
 try:
     from collections import ChainMap
 except ImportError:
     from chainmap import ChainMap
 
-from base import VaspCalcBase, Input
 from aiida.orm import DataFactory
-=======
-#encoding: utf-8
-# pylint: disable=abstract-method
-# explanation: pylint wrongly complains about (aiida) Node not implementing query
-"""VASP - Calculation: Generic run using pymatgen for file preparation"""
-from aiida.orm import JobCalculation, DataFactory
-#~ from aiida.orm.data.parameter import ParameterData, SinglefileData
-from aiida.common.datastructures import CalcInfo
-from aiida.common.utils import classproperty
-#~ from aiida.orm.data.vasp import VaspStructureData, VaspPotentialData, VaspKPointData
+
+from .base import VaspCalcBase, Input
 
 PARAMETER_CLS = DataFactory('parameter')
 SINGLEFILE_CLS = DataFactory('singlefile')
->>>>>>> 15c33360
-
-
-<<<<<<< HEAD
+
+
 class VaspCalculation(VaspCalcBase):
-    '''
-    General-purpose VASP calculation. By default retrieves only the 'OUTCAR', 'vasprun.xml', 'EIGENVAL', 'DOSCAR' and Wannier90 input / output files, but additional retrieve files can be specified via the 'settings['ADDITIONAL_RETRIEVE_LIST']' input.
-    '''
+    """
+    General-purpose VASP calculation.
+
+    By default retrieves only the 'OUTCAR', 'vasprun.xml', 'EIGENVAL', 'DOSCAR' and Wannier90 input / output files,
+    but additional retrieve files can be specified via the 'settings['ADDITIONAL_RETRIEVE_LIST']' input.
+    """
+
     default_parser = 'vasp.vasp'
     parameters = Input(types='parameter', doc='VASP INCAR parameters.')
     structure = Input(types=['structure', 'cif'])
@@ -47,64 +43,16 @@
     _ALWAYS_RETRIEVE_LIST = [
         'OUTCAR', 'vasprun.xml', 'EIGENVAL', 'DOSCAR', ('wannier90*', '.', 0)
     ]
-=======
-
-class VaspCalculation(JobCalculation):
-    """
-    Perform a calculation with VASP
-    """
-
-    def _init_internal_params(self):
-        super(VaspCalculation, self)._init_internal_params()
-        self._default_parser = 'vasp.vasp'
-        self._INPUT_FILE_NAME = 'INCAR'
-        self._OUTPUT_FILE_NAME = 'OUTCAR'
-        self._DEFAULT_OUTPUT_FILE = self._OUTPUT_FILE_NAME
-        self._DEFAULT_INPUT_FILE = self._INPUT_FILE_NAME
-
-    @classproperty
-    def _use_methods(self):
-        retdict = JobCalculation._use_methods
-        retdict.update({
-            'parameters': {
-                'valid_types': PARAMETER_CLS,
-                'additional_parameter': None,
-                'linkname': 'parameters',
-                'docstring': 'parameters that go into the INCAR file for vasp',
-            },
-            'structure': {
-                'valid_types': PARAMETER_CLS,
-                'additional_parameter': None,
-                'linkname': 'structure_in',
-                'docstring': 'Structure Data as in POSCAR file',
-            },
-            'potentials': {
-                'valid_types': SINGLEFILE_CLS,
-                'additional_parameter': None,
-                'linkname': 'potentials_in',
-                'docstring': 'Potentials as in POTCAR file',
-            },
-            'kpoints': {
-                'valid_types': PARAMETER_CLS,
-                'additional_parameter': None,
-                'linkname': 'kpoints_in',
-                'docstring': 'k points as in KPOINTS file',
-            },
-        })
-        return retdict
->>>>>>> 15c33360
-
-    # pylint: disable=too-many-locals
+
     def _prepare_for_submission(self, tempfolder, inputdict):
-        '''add EIGENVAL, DOSCAR, and all files starting with wannier90 to
-        the list of files to be retrieved.'''
+        """add EIGENVAL, DOSCAR, and all files starting with wannier90 to
+        the list of files to be retrieved."""
         calcinfo = super(VaspCalculation, self)._prepare_for_submission(
             tempfolder, inputdict)
         try:
-<<<<<<< HEAD
             additional_retrieve_list = inputdict['settings'].get_attr(
                 'ADDITIONAL_RETRIEVE_LIST')
-        except KeyError, AttributeError:
+        except (KeyError, AttributeError):
             additional_retrieve_list = []
         calcinfo.retrieve_list = list(
             set(self._ALWAYS_RETRIEVE_LIST + additional_retrieve_list))
@@ -123,9 +71,9 @@
         self.check_input(inputdict, 'wavefunctions', self._need_wfn)
 
     def _prestore(self):
-        '''
+        """
         set attributes prior to storing
-        '''
+        """
         super(VaspCalculation, self)._prestore()
         self._set_attr(
             'elements',
@@ -134,7 +82,7 @@
 
     @classmethod
     def _get_paw_linkname(cls, kind):
-        '''required for storing multiple input paw nodes'''
+        """required for storing multiple input paw nodes"""
         return 'paw_%s' % kind
 
     @property
@@ -148,7 +96,7 @@
         return self.get_attr('elements')
 
     def _need_kp(self):
-        '''
+        """
         return wether an input kpoints node is needed or not.
         :return output:
             True if input kpoints node is needed
@@ -156,14 +104,12 @@
             False otherwise
         needs 'parameters' input to be set
         (py:method::VaspCalculation.use_parameters)
-        '''
-        if 'kspacing' in self._parameters and 'kgamma' in self._parameters:
-            return False
-        else:
-            return True
+        """
+        return not bool('kspacing' in self._parameters
+                        and 'kgamma' in self._parameters)
 
     def _need_chgd(self):
-        '''
+        """
         Test wether an charge_densities input is needed or not.
         :return output:
             True if a chgcar file must be used
@@ -171,16 +117,13 @@
             False otherwise
         needs 'parameters' input to be set
         (py:method::NscfCalculation.use_parameters)
-        '''
-        ichrg_d = self._need_wfn() and 0 or 2
+        """
+        ichrg_d = 0 if self._need_wfn() else 2
         icharg = self._parameters.get('icharg', ichrg_d)
-        if icharg in [1, 11]:
-            return True
-        else:
-            return False
+        return bool(icharg in [1, 11])
 
     def _need_wfn(self):
-        '''
+        """
         Test wether a wavefunctions input is needed or not.
         :return output:
             True if a wavecar file must be
@@ -188,16 +131,13 @@
             False otherwise
         needs 'parameters' input to be set
         (py:method::NscfCalculation.use_parameters)
-        '''
-        istrt_d = self.get_inputs_dict().get('wavefunctions') and 1 or 0
+        """
+        istrt_d = 1 if self.get_inputs_dict().get('wavefunctions') else 0
         istart = self._parameters.get('istart', istrt_d)
-        if istart in [1, 2, 3]:
-            return True
-        else:
-            return False
+        return bool(istart in [1, 2, 3])
 
     def write_additional(self, tempfolder, inputdict):
-        '''write CHGAR and WAVECAR files if needed'''
+        """write CHGAR and WAVECAR files if needed"""
         super(VaspCalculation, self).write_additional(tempfolder, inputdict)
         if self._need_chgd():
             chgcar = tempfolder.get_abs_path('CHGCAR')
@@ -206,13 +146,15 @@
             wavecar = tempfolder.get_abs_path('WAVECAR')
             self.write_wavecar(inputdict, wavecar)
 
-    def write_incar(self, inputdict, dst):
-        '''
-        Converts from parameters node (ParameterData) to INCAR format and writes to dst. Unless otherwise specified, the values specified in _DEFAULT_PARAMETERS are also written to the INCAR file.
-
-        :param inputdict: required by baseclass
-        :param dst: absolute path of the file to write to
-        '''
+    def write_incar(self, inputdict, dst):  # pylint: disable=unused-argument
+        """
+        Converts from parameters node (ParameterData) to INCAR format and writes to dst.
+
+        Unless otherwise specified, the values specified in _DEFAULT_PARAMETERS are also written to the INCAR file.
+
+        :param inputdict: required by baseclass
+        :param dst: absolute path of the file to write to
+        """
         from ..utils.io.incar import dict_to_incar
         with open(dst, 'w') as incar:
             incar.write(
@@ -220,25 +162,25 @@
                     ChainMap(self.inp.parameters.get_dict(),
                              self._DEFAULT_PARAMETERS)))
 
-    def write_poscar(self, inputdict, dst):
-        '''
+    def write_poscar(self, inputdict, dst):  # pylint: disable=unused-argument
+        """
         converts from structures node (StructureData) to POSCAR format
         and writes to dst
 
         :param inputdict: required by baseclass
         :param dst: absolute path of the file to write to
-        '''
+        """
         from ase.io.vasp import write_vasp
         with open(dst, 'w') as poscar:
             write_vasp(poscar, self.inp.structure.get_ase(), vasp5=True)
 
     def write_potcar(self, inputdict, dst):
-        '''
+        """
         Concatenates multiple paw files into a POTCAR
 
         :param inputdict: required by baseclass
         :param dst: absolute path of the file to write to
-        '''
+        """
         import subprocess32 as sp
         catcom = ['cat']
         # ~ structure = inputdict['structure']
@@ -250,28 +192,29 @@
             paw = inputdict[self._get_paw_linkname(kind)]
             catcom.append(paw.get_abs_path('POTCAR'))
         # cat the pawdata nodes into the file
-        with open(dst, 'w') as pc:
-            sp.check_call(catcom, stdout=pc)
-
-    def write_kpoints(self, inputdict, dst):
-        '''
+        with open(dst, 'w') as potcar_f:
+            sp.check_call(catcom, stdout=potcar_f)
+
+    def write_kpoints(self, inputdict, dst):  # pylint: disable=unused-argument
+        """
         converts from kpoints node (KpointsData) to KPOINTS format
         and writes to dst
 
         :param inputdict: required by baseclass
         :param dst: absolute path of the file to write to
-        '''
-        kp = self.inp.kpoints
-        if kp.get_attrs().get('mesh'):
+        """
+        kpoints = self.inp.kpoints
+        if kpoints.get_attrs().get('mesh'):
             self._write_kpoints_mesh(dst)
-        elif kp.get_attrs().get('array|kpoints'):
+        elif kpoints.get_attrs().get('array|kpoints'):
             self._write_kpoints_list(dst)
         else:
             raise AttributeError('you supplied an empty kpoints node')
 
     def _write_kpoints_mesh(self, dst):
-        kp = self.inp.kpoints
-        mesh, offset = kp.get_kpoints_mesh()
+        """Write kpoints in mesh format to the destination file `dst`"""
+        kpoints = self.inp.kpoints
+        mesh, offset = kpoints.get_kpoints_mesh()
         kpmtemp = ("Automatic mesh\n"
                    "0\n"
                    "Gamma\n"
@@ -282,76 +225,40 @@
             kpoints.write(kps)
 
     def _write_kpoints_list(self, dst):
-        kp = self.inp.kpoints
-        if 'array|weights' in kp.get_attrs():
-            kpl, weights = kp.get_kpoints(also_weights=True)
+        """Write a list of kpoints to the destination file `dst`"""
+        kpoints = self.inp.kpoints
+        if 'array|weights' in kpoints.get_attrs():
+            kpl, weights = kpoints.get_kpoints(also_weights=True)
         else:
-            kpl = kp.get_kpoints()
+            kpl = kpoints.get_kpoints()
             weights = [1.] * kpl.shape[0]
-        kw = list(zip(kpl, weights))
-
-        kpls = '\n'.join(
-            ['{k[0]} {k[1]} {k[2]} {w}'.format(k=k, w=w) for k, w in kw])
+        kpoint_weights = list(zip(kpl, weights))
+
+        kpls = '\n'.join([
+            '{k[0]} {k[1]} {k[2]} {w}'.format(k=k, w=w)
+            for k, w in kpoint_weights
+        ])
         kps = ("Explicit list\n"
                "{N}\n"
                "Direct\n"
                "{klist}\n").format(
-                   N=len(kw), klist=kpls)
+                   N=len(kpoint_weights), klist=kpls)
         with open(dst, 'w') as kpoints:
             kpoints.write(kps)
 
-    def write_chgcar(self, inputdict, dst):
+    def write_chgcar(self, inputdict, dst):  # pylint: disable=unused-argument
         import shutil
         shutil.copyfile(self.inp.charge_density.get_file_abs_path(), dst)
 
-    def write_wavecar(self, inputdict, dst):
+    def write_wavecar(self, inputdict, dst):  # pylint: disable=unused-argument
         import shutil
         shutil.copyfile(self.inp.wavefunctions.get_file_abs_path(), dst)
 
 
 def ordered_unique_list(in_list):
+    """List unique elements in input list, in order of first occurrence"""
     out_list = []
     for i in in_list:
         if i not in out_list:
             out_list.append(i)
-    return out_list
-=======
-            import pymatgen as pmg
-        except ImportError:
-            print 'import pymatgen as pmg failed'
-
-        incar_file = tempfolder.get_abs_path('INCAR')
-        incar_data = inputdict['parameters']
-        incar_object = pmg.io.vasp.Incar.from_dict(incar_data.get_dict())
-        incar_object.write_file(incar_file)
-
-        poscar_file = tempfolder.get_abs_path('POSCAR')
-        poscar_data = inputdict['structure_in']
-        poscar_object = pmg.io.vasp.Poscar.from_dict(poscar_data.get_dict())
-        poscar_object.write_file(poscar_file)
-
-        potcar_file = tempfolder.get_abs_path('POTCAR')
-        potcar_data = inputdict['potentials_in'].get_file_abs_path()
-        #~ potcar_object = pmg.io.vasp.Potcar.from_dict(potcar_data.get_dict())
-        #~ potcar_object.write_file(potcar_file)
-        with open(potcar_data) as potcar_in:
-            with open(potcar_file, 'w') as potcar_out:
-                potcar_out.write(potcar_in.read())
-
-        kpoints_file = tempfolder.get_abs_path('KPOINTS')
-        kpoints_data = inputdict['kpoints_in']
-        kpoints_object = pmg.io.vasp.Kpoints.from_dict(kpoints_data.get_dict())
-        kpoints_object.write_file(kpoints_file)
-
-        calcinfo = CalcInfo()
-        calcinfo.uuid = self.uuid
-        calcinfo.local_copy_list = []
-        calcinfo.remote_copy_list = []
-        #~ calcinfo.stdin_name = self._INPUT_FILE_NAME
-        #~ calcinfo.stdout_name = self._OUTPUT_FILE_NAME
-        calcinfo.retrieve_list = [
-            'CHG', 'CHGCAR', 'CONTCAR', 'DOSCAR', 'EIGENVAL', 'OSZICAR',
-            'OUTCAR', 'PCDAT', 'PROCAR', 'WAVECAR', 'XDATCAR', 'vasprun.xml'
-        ]
-        return calcinfo
->>>>>>> 15c33360
+    return out_list