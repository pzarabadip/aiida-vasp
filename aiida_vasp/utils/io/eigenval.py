"""
This module contains tools to read kpoints and bands from EIGENVALUE files.
"""

import re

import numpy as np

from .parser import BaseParser


class EigParser(BaseParser):
    """
    contains regex and functions to find grammar elements
    in EIGENVALUE files
<<<<<<< HEAD
    '''
=======
    """
>>>>>>> 15c33360

    def __init__(self, filename):
        res = self.parse_eigenval(filename)
        self.header = res[0]
        self.kpoints = res[1]
        self.bands = res[2]

    @classmethod
    # pylint: disable=too-many-locals
    def parse_eigenval(cls, filename):
        """Parse a VASP EIGENVAL file and extract metadata and a band structure data array"""
        with open(filename) as eig:
<<<<<<< HEAD
            l0 = cls.line(eig, int)  # read header
            l1 = cls.line(eig, float)  # "
            l2 = cls.line(eig, float)  # "
            coord_type = cls.line(eig)  # "
            name = cls.line(eig)  # read name line (can be empty)
            p1, nkp, nb = cls.line(eig, int)  # read: ? #kp #bands
            data = eig.read()  # rest is data
        ni, na, p00, ns = l0
        data = re.split(cls.empty_line, data)  # list of data blocks
        data = map(lambda s: s.splitlines(), data)  # list of list of lines
        data = map(lambda s: map(lambda ss: ss.split(), s),
                   data)  # 3d list of numbers
        kp = np.zeros((nkp, 4))
        bs = np.zeros((ns, nkp, nb))
=======
            line_0 = cls.line(eig, int)  # read header
            line_1 = cls.line(eig, float)  # "
            line_2 = cls.line(eig, float)  # "
            coord_type = cls.line(eig)  # "
            name = cls.line(eig)  # read name line (can be empty)
            param_0, num_kp, num_bands = cls.line(eig,
                                                  int)  # read: ? #kp #bands
            data = eig.read()  # rest is data
        num_ions, num_atoms, p00, num_spins = line_0
        data = re.split(cls.empty_line, data)  # list of data blocks
        data = [[line.split() for line in block.splitlines()]
                for block in data]
        kpoints = np.zeros((num_kp, 4))
        bands = np.zeros((num_spins, num_kp, num_bands))
>>>>>>> 15c33360
        for k, field in enumerate(data):  # iterate over data blocks
            kpbs = filter(None, field)  # throw away empty lines
            kpi = map(float,
                      kpbs.pop(0))  # first line of block is kpoints -> pop
<<<<<<< HEAD
            kp[k] = kpi
            for p in kpbs:  # rest are band energies
                bs[:, k, int(p[0]) - 1] = p[
                    1:ns +
                    1]  # place energy value in bs[kp, nb] (BandstrucureData format)
        header = {}  # build header dict
        header[0] = l0
        header[1] = l1
        header[2] = l2
        header['n_ions'] = ni
        header['n_atoms'] = na
=======
            kpoints[k] = kpi
            for point in kpbs:  # rest are band energies
                bands[:, k, int(point[0]) - 1] = point[
                    1:num_spins +
                    1]  # place energy value in bands[kp, nb] (BandstrucureData format)
        header = {}  # build header dict
        header[0] = line_0
        header[1] = line_1
        header[2] = line_2
        header['n_ions'] = num_ions
        header['n_atoms'] = num_atoms
>>>>>>> 15c33360
        header['p00'] = p00
        header['nspin'] = num_spins
        header['cartesian'] = coord_type.startswith(('c', 'C'))
        header['name'] = name
        header['some_num'] = param_0
        header['n_bands'] = num_bands
        header['n_kp'] = num_kp

        return header, kpoints, bands<|MERGE_RESOLUTION|>--- conflicted
+++ resolved
@@ -13,11 +13,7 @@
     """
     contains regex and functions to find grammar elements
     in EIGENVALUE files
-<<<<<<< HEAD
-    '''
-=======
     """
->>>>>>> 15c33360
 
     def __init__(self, filename):
         res = self.parse_eigenval(filename)
@@ -30,22 +26,6 @@
     def parse_eigenval(cls, filename):
         """Parse a VASP EIGENVAL file and extract metadata and a band structure data array"""
         with open(filename) as eig:
-<<<<<<< HEAD
-            l0 = cls.line(eig, int)  # read header
-            l1 = cls.line(eig, float)  # "
-            l2 = cls.line(eig, float)  # "
-            coord_type = cls.line(eig)  # "
-            name = cls.line(eig)  # read name line (can be empty)
-            p1, nkp, nb = cls.line(eig, int)  # read: ? #kp #bands
-            data = eig.read()  # rest is data
-        ni, na, p00, ns = l0
-        data = re.split(cls.empty_line, data)  # list of data blocks
-        data = map(lambda s: s.splitlines(), data)  # list of list of lines
-        data = map(lambda s: map(lambda ss: ss.split(), s),
-                   data)  # 3d list of numbers
-        kp = np.zeros((nkp, 4))
-        bs = np.zeros((ns, nkp, nb))
-=======
             line_0 = cls.line(eig, int)  # read header
             line_1 = cls.line(eig, float)  # "
             line_2 = cls.line(eig, float)  # "
@@ -60,24 +40,10 @@
                 for block in data]
         kpoints = np.zeros((num_kp, 4))
         bands = np.zeros((num_spins, num_kp, num_bands))
->>>>>>> 15c33360
         for k, field in enumerate(data):  # iterate over data blocks
             kpbs = filter(None, field)  # throw away empty lines
             kpi = map(float,
                       kpbs.pop(0))  # first line of block is kpoints -> pop
-<<<<<<< HEAD
-            kp[k] = kpi
-            for p in kpbs:  # rest are band energies
-                bs[:, k, int(p[0]) - 1] = p[
-                    1:ns +
-                    1]  # place energy value in bs[kp, nb] (BandstrucureData format)
-        header = {}  # build header dict
-        header[0] = l0
-        header[1] = l1
-        header[2] = l2
-        header['n_ions'] = ni
-        header['n_atoms'] = na
-=======
             kpoints[k] = kpi
             for point in kpbs:  # rest are band energies
                 bands[:, k, int(point[0]) - 1] = point[
@@ -89,7 +55,6 @@
         header[2] = line_2
         header['n_ions'] = num_ions
         header['n_atoms'] = num_atoms
->>>>>>> 15c33360
         header['p00'] = p00
         header['nspin'] = num_spins
         header['cartesian'] = coord_type.startswith(('c', 'C'))
